use std::ops::Deref;

use serde::{Deserialize, Serialize};

use crate::VectorStore;

pub type FurthestQueueV<V> =
    FurthestQueue<<V as VectorStore>::VectorRef, <V as VectorStore>::DistanceRef>;
pub type NearestQueueV<V> =
    NearestQueue<<V as VectorStore>::VectorRef, <V as VectorStore>::DistanceRef>;

/// FurthestQueue is a list sorted in ascending order, with fast pop of the furthest element.
#[derive(Default, Debug, PartialEq, Eq, Serialize, Deserialize)]
pub struct FurthestQueue<Vector, Distance> {
    queue: Vec<(Vector, Distance)>,
}

impl<Vector: Clone, Distance: Clone> FurthestQueue<Vector, Distance> {
    pub fn new() -> Self {
        FurthestQueue { queue: vec![] }
    }

    pub fn from_ascending_vec(queue: Vec<(Vector, Distance)>) -> Self {
        FurthestQueue { queue }
    }

    /// Insert the element `to` with distance `dist` into the queue, maintaining the ascending order.
    ///
    /// Call the VectorStore to come up with the insertion index.
    pub async fn insert<V>(&mut self, store: &V, to: Vector, dist: Distance)
    where
        V: VectorStore<VectorRef = Vector, DistanceRef = Distance>,
    {
        let index_asc = store
            .search_sorted(
                &self
                    .queue
                    .iter()
                    .map(|(_, dist)| dist.clone())
                    .collect::<Vec<Distance>>(),
                &dist,
            )
            .await;
        self.queue.insert(index_asc, (to, dist));
    }

    pub fn get_nearest(&self) -> Option<&(Vector, Distance)> {
        self.queue.first()
    }

    pub fn get_furthest(&self) -> Option<&(Vector, Distance)> {
        self.queue.last()
    }

    pub fn pop_furthest(&mut self) -> Option<(Vector, Distance)> {
        self.queue.pop()
    }

    pub fn get_k_nearest(&self, k: usize) -> &[(Vector, Distance)] {
        &self.queue[..k]
    }

    pub fn trim_to_k_nearest(&mut self, k: usize) {
        self.queue.truncate(k);
    }

    // Assumes that distance map doesn't change the distance metric
<<<<<<< HEAD
    pub fn map<V, F1, F2>(
        self,
        vector_map: F1,
        distance_map: F2,
    ) -> FurthestQueue<V::VectorRef, V::DistanceRef>
    where
        V: VectorStore,
        F1: Fn(Vector) -> V::VectorRef,
        F2: Fn(Distance) -> V::DistanceRef,
=======
    pub fn map<V>(
        self,
        vector_map: fn(Vector) -> V::VectorRef,
        distance_map: fn(Distance) -> V::DistanceRef,
    ) -> FurthestQueue<V::VectorRef, V::DistanceRef>
    where
        V: VectorStore,
>>>>>>> aeafea87
    {
        let queue: Vec<(V::VectorRef, V::DistanceRef)> = self
            .queue
            .iter()
            .cloned()
            .map(|(v, d)| (vector_map(v), distance_map(d)))
            .collect();
        FurthestQueue::from_ascending_vec(queue)
    }
<<<<<<< HEAD

    pub fn as_vec_ref(&self) -> &[(Vector, Distance)] {
        &self.queue
    }
=======
>>>>>>> aeafea87
}

// Utility implementations.

impl<Vector, Distance> Deref for FurthestQueue<Vector, Distance> {
    type Target = [(Vector, Distance)];

    fn deref(&self) -> &Self::Target {
        &self.queue
    }
}

impl<Vector: Clone, Distance: Clone> Clone for FurthestQueue<Vector, Distance> {
    fn clone(&self) -> Self {
        FurthestQueue {
            queue: self.queue.clone(),
        }
    }
}

impl<Vector, Distance> From<FurthestQueue<Vector, Distance>> for Vec<(Vector, Distance)> {
    fn from(queue: FurthestQueue<Vector, Distance>) -> Self {
        queue.queue
    }
}

/// NearestQueue is a list sorted in descending order, with fast pop of the nearest element.
#[derive(Debug, PartialEq, Eq, Serialize, Deserialize)]
pub struct NearestQueue<Vector, Distance> {
    queue: Vec<(Vector, Distance)>,
}

impl<Vector: Clone, Distance: Clone> NearestQueue<Vector, Distance> {
    pub fn from_furthest_queue(furthest_queue: &FurthestQueue<Vector, Distance>) -> Self {
        NearestQueue {
            queue: furthest_queue.iter().rev().cloned().collect(),
        }
    }

    /// Insert the element `to` with distance `dist` into the queue, maitaining the descending order.
    ///
    /// Call the VectorStore to come up with the insertion index.
    pub async fn insert<V>(&mut self, store: &V, to: Vector, dist: Distance)
    where
        V: VectorStore<VectorRef = Vector, DistanceRef = Distance>,
    {
        let index_asc = store
            .search_sorted(
                &self
                    .queue
                    .iter()
                    .map(|(_, dist)| dist.clone())
                    .rev() // switch to ascending order.
                    .collect::<Vec<Distance>>(),
                &dist,
            )
            .await;
        let index_des = self.queue.len() - index_asc; // back to descending order.
        self.queue.insert(index_des, (to, dist));
    }

    #[allow(dead_code)]
    fn get_nearest(&self) -> Option<&(Vector, Distance)> {
        self.queue.last()
    }

    pub fn pop_nearest(&mut self) -> Option<(Vector, Distance)> {
        self.queue.pop()
    }
}

// Utility implementations.

impl<Vector, Distance> Deref for NearestQueue<Vector, Distance> {
    type Target = [(Vector, Distance)];

    fn deref(&self) -> &Self::Target {
        &self.queue
    }
}

impl<Vector: Clone, Distance: Clone> Clone for NearestQueue<Vector, Distance> {
    fn clone(&self) -> Self {
        NearestQueue {
            queue: self.queue.clone(),
        }
    }
}

#[cfg(test)]
mod tests {
    use super::*;
    use crate::examples::lazy_memory_store::LazyMemoryStore;

    #[tokio::test]
    async fn test_furthest_queue() {
        let mut store = LazyMemoryStore::new();
        let query = store.prepare_query(1);
        let vector = store.insert(&query).await;
        let distance = store.eval_distance(&query, &vector).await;

        // Example usage for FurthestQueue
        let mut furthest_queue = FurthestQueue::new();
        furthest_queue.insert(&store, vector, distance).await;
        println!("{:?}", furthest_queue.get_furthest());
        println!("{:?}", furthest_queue.get_k_nearest(1));
        println!("{:?}", furthest_queue.pop_furthest());

        // Example usage for NearestQueue
        let mut nearest_queue = NearestQueue::from_furthest_queue(&furthest_queue);
        nearest_queue.insert(&store, vector, distance).await;
        println!("{:?}", nearest_queue.get_nearest());
        println!("{:?}", nearest_queue.pop_nearest());
    }
}<|MERGE_RESOLUTION|>--- conflicted
+++ resolved
@@ -65,7 +65,6 @@
     }
 
     // Assumes that distance map doesn't change the distance metric
-<<<<<<< HEAD
     pub fn map<V, F1, F2>(
         self,
         vector_map: F1,
@@ -75,15 +74,6 @@
         V: VectorStore,
         F1: Fn(Vector) -> V::VectorRef,
         F2: Fn(Distance) -> V::DistanceRef,
-=======
-    pub fn map<V>(
-        self,
-        vector_map: fn(Vector) -> V::VectorRef,
-        distance_map: fn(Distance) -> V::DistanceRef,
-    ) -> FurthestQueue<V::VectorRef, V::DistanceRef>
-    where
-        V: VectorStore,
->>>>>>> aeafea87
     {
         let queue: Vec<(V::VectorRef, V::DistanceRef)> = self
             .queue
@@ -93,13 +83,10 @@
             .collect();
         FurthestQueue::from_ascending_vec(queue)
     }
-<<<<<<< HEAD
 
     pub fn as_vec_ref(&self) -> &[(Vector, Distance)] {
         &self.queue
     }
-=======
->>>>>>> aeafea87
 }
 
 // Utility implementations.
